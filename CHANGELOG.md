# Changelog

All notable changes to eww will be listed here, starting at changes since version 0.2.0.

## Unreleased

### Fixes
- Re-enable some scss features (By: w-lfchen)
- Fix and refactor nix flake (By: w-lfchen)
- Fix remove items from systray (By: vnva)
- Fix the gtk `stack` widget (By: ovalkonia)
- Fix values in the `EWW_NET` variable (By: mario-kr)
- Fix the gtk `expander` widget (By: ovalkonia)
- Fix wayland monitor names support (By: dragonnn)

### Features
- Update rust toolchain to 1.80.1 (By: w-lfchen)
- Add `:fill-svg` and `:preserve-aspect-ratio` properties to images (By: hypernova7, w-lfchen)
- Add `:truncate` property to labels, disabled by default (except in cases where truncation would be enabled in version `0.5.0` and before) (By: Rayzeq).
- Add support for `:hover` css selectors for tray items (By: zeapoz)
- Add scss support for the `:style` widget property (By: ovalkonia)
- Add `min` and `max` function calls to simplexpr (By: ovalkonia)
- Add `flip-x`, `flip-y`, `vertical` options to the graph widget to determine its direction

## [0.6.0] (21.04.2024)

### Fixes
- The `shell-completions` subcommand is now run before anything is set up
- Fix nix flake
- Fix `jq` (By: w-lfchen)
- Labels now use gtk's truncation system (By: Rayzeq).

### Features
- Add `systray` widget (By: ralismark)
- Add `:checked` property to checkbox (By: levnikmyskin)

## [0.5.0] (17.02.2024)

### BREAKING CHANGES
- Remove `eww windows` command, replace with `eww active-windows` and `eww list-windows`

### Features
- Add `:icon` and `:icon-size` to the image widget (By: Adrian Perez de Castro)
- Add `get_env` function (By: RegenJacob)
- Add `:namespace` window option
- Default to building with x11 and wayland support simultaneously
- Add `truncate-left` property on `label` widgets (By: kawaki-san)
- Add `gravity` property on `label` widgets (By: Elekrisk)
- Add support for safe access (`?.`) in simplexpr (By: oldwomanjosiah)
- Allow floating-point numbers in percentages for window-geometry
- Add support for safe access with index (`?.[n]`) (By: ModProg)
- Made `and`, `or` and `?:` lazily evaluated in simplexpr (By: ModProg)
- Add Vanilla CSS support (By: Ezequiel Ramis)
- Add `jq` function, offering jq-style json processing
<<<<<<< HEAD
- Add support for the `EWW_BATTERY` magic variable in FreeBSD, OpenBSD, and NetBSD (By: dangerdyke)
=======
- Add `justify` property to the label widget, allowing text justification (By: n3oney)
- Add `EWW_TIME` magic variable (By: Erenoit)
- Add trigonometric functions (`sin`, `cos`, `tan`, `cot`) and degree/radian conversions (`degtorad`, `radtodeg`) (By: end-4)
- Add `substring` function to simplexpr
- Add `--duration` flag to `eww open`
- Add support for referring to monitor with `<primary>`
- Add support for multiple matchers in `monitor` field
- Add `stack` widget (By: vladaviedov)
- Add `unindent` property to the label widget, allowing to disable removal of leading spaces (By: nrv)
- Switch to stable rust toolchain (1.76)
- Add `tooltip` widget, which allows setting a custom tooltip (not only text), to a widget (By: Rayzeq)
- Add `eww shell-completions` command, generating completion scripts for different shells

### Fixes
- Fix wrong values in `EWW_NET`
- Fix logfiles growing indefinitely
>>>>>>> 452cab76

## [0.4.0] (04.09.2022)

### BREAKING CHANGES
- Change `calendar`-widget to index months starting at 1 rather than indexed from 0

### Features
- Add support for output names in X11 to select `:monitor`.
- Add support for `:active`-pseudoselector on eventbox (By: viandoxdev)
- Add support for `:password` on input (By: viandoxdev)

### Notable fixes and other changes
- Scale now only runs the onchange command on changes caused by user-interaction
- Improve CSS error reporting
- Fix deflisten scripts not always getting cleaned up properly
- Add `:round-digits` to scale widget (By: gavynriebau)
- Fix cirular-progress not properly displaying 100% values when clockwise is false
- Fix temperatures inside `EWW_TEMPS` not being accessible if at least one value is `NaN`


## 0.3.0 (26.05.2022)

### BREAKING CHANGES
- Change the onclick command API to support multiple placeholders.
  This changes. the behaviour of the calendar widget's onclick as well as the onhover and onhoverlost
  events. Instead of providing the entire date (or, respecively, the x and y mouse coordinates) in
  a single value (`day.month.year`, `x y`), the values are now provided as separate placeholders.
  The day can now be accessed with `{0}`, the month with `{1}`, and the year with `{2}`, and
  similarly x and y are accessed with `{0}` and `{1}`.

### Features
- Add `eww inspector` command
- Add `--no-daemonize` flag
- Add support for displaying marks on `scale`-widget (By: druskus20)
- Add `children`-widget that allows custom widgets to make use of children
- Add support for `:hover` css selectors for eventbox (By: druskus20)
- Add `eww get` subcommand (By: druskus20)
- Add circular progress widget (By: druskus20)
- Add `:xalign` and `:yalign` to labels (By: alecsferra)
- Add `graph` widget (By: druskus20)
- Add `>=` and `<=` operators to simplexpr (By: viandoxdev)
- Add `desktop` window type (By: Alvaro Lopez)
- Add `scroll` widget (By: viandoxdev)
- Add `notification` window type
- Add drag and drop functionality to eventbox
- Add `search`, `captures`, `stringlength`, `arraylength` and `objectlength` functions for expressions (By: MartinJM, ElKowar)
- Add `matches` function
- Add `transform` widget (By: druskus20)
- Add `:onaccept` to input field, add `:onclick` to eventbox
- Add `EWW_CMD`, `EWW_CONFIG_DIR`, `EWW_EXECUTABLE` magic variables
- Add `overlay` widget (By: viandoxdev)
- Add arguments option to `defwindow` (By: WilfSilver)

### Notable Internal changes
- Rework state management completely, now making local state and dynamic widget hierarchy changes possible.

### Notable fixes and other changes
- Fix `onscroll` gtk-bug where the first event is emitted incorrectly (By: druskus20)
- Allow windows to get moved when windowtype is `normal`
- Added more examples
- List system-level dependencies in documentation
- Document structure of magic variables (By: legendofmiracles)
- Updated dependencies<|MERGE_RESOLUTION|>--- conflicted
+++ resolved
@@ -52,9 +52,7 @@
 - Made `and`, `or` and `?:` lazily evaluated in simplexpr (By: ModProg)
 - Add Vanilla CSS support (By: Ezequiel Ramis)
 - Add `jq` function, offering jq-style json processing
-<<<<<<< HEAD
 - Add support for the `EWW_BATTERY` magic variable in FreeBSD, OpenBSD, and NetBSD (By: dangerdyke)
-=======
 - Add `justify` property to the label widget, allowing text justification (By: n3oney)
 - Add `EWW_TIME` magic variable (By: Erenoit)
 - Add trigonometric functions (`sin`, `cos`, `tan`, `cot`) and degree/radian conversions (`degtorad`, `radtodeg`) (By: end-4)
@@ -71,7 +69,6 @@
 ### Fixes
 - Fix wrong values in `EWW_NET`
 - Fix logfiles growing indefinitely
->>>>>>> 452cab76
 
 ## [0.4.0] (04.09.2022)
 
